"""Data logging classes."""

from __future__ import annotations
from typing import TypeVar, Any
from collections.abc import Callable, Sequence
from abc import ABC, abstractmethod
import os
from datetime import datetime, timezone
from paramdb import ParamDB
from datalogger._variables import Coord, DataVar
from datalogger._logs import LogMetadata, DataLog, DictLog
from datalogger._get_filename import get_filename


# Log type
_LT = TypeVar("_LT", DataLog, DictLog)


# pylint: disable-next=too-few-public-methods
class _Logger(ABC):
    """Abstract base class for loggers."""

    @property
    @abstractmethod
    def directory(self) -> str:
        """Directory where this logger saves subdirectories or files."""

    def _create_directory(self) -> None:
        """Create the directory for this logger if it does not exist."""
        if not os.path.exists(self.directory):
            os.mkdir(self.directory)


# pylint: disable-next=too-few-public-methods
class _SubLogger(_Logger):
    def __init__(self, description: str):
        self._description = description
        self._timestamp: datetime | None = None
        self._name: str | None = None

    @property
    @abstractmethod
    def _parent_directory(self) -> str:
        """Directory of this sublogger's parent."""

    @property
    def name(self) -> str:
        """Name of this graph, including the timestamp and description."""
        if self._timestamp is None:
            raise TypeError(
                f"timestamp for '{self._description}' has not been generated"
            )
        if self._name is None:
            self._name = get_filename(
                self._parent_directory, self._description, timestamp=self._timestamp
            )
        return self._name

    @property
    def directory(self) -> str:
        return os.path.join(self._parent_directory, self.name)

    def _set_timestamp(self, timestamp: datetime) -> None:
        """Set the timestamp of this logger if it has not been set."""
        if self._timestamp is None:
            self._timestamp = timestamp


class RootLogger(_Logger):
    """
    Logger that generates :py:class:`GraphLogger` objects that use the given ParamDB and
    base directory.
    """

    def __init__(self, param_db: ParamDB[Any], log_directory: str) -> None:
        self._param_db = param_db
        self._directory = log_directory
        self._create_directory()

    @property
    def directory(self) -> str:
        return self._directory

    def graph_logger(self, description: str) -> GraphLogger:
        """Create a new :py:class:`GraphLogger` with the given description."""
        return GraphLogger(self, description)


class GraphLogger(_SubLogger):
    """
    Logger associated with a particular graph that generates :py:class:`NodeLogger`
    objects for nodes within that graph.
    """

    def __init__(self, root_logger: RootLogger, description: str) -> None:
        self._root_logger = root_logger
        super().__init__(description)

    @property
    def _parent_directory(self) -> str:
        return self._root_logger.directory

    def node_logger(self, description: str) -> NodeLogger:
        """Create a new :py:class:`NodeLogger` with the given description."""
        return NodeLogger(self, description)


class NodeLogger(_SubLogger):
    """
    Logger associated with a particular node that generates that generates log files
    within a directory for that node.
    """

    def __init__(self, graph_logger: GraphLogger, description: str) -> None:
        self._root_logger = graph_logger._root_logger
        self._graph_logger = graph_logger
        super().__init__(description)

    @property
    def _parent_directory(self) -> str:
        return self._graph_logger.directory

    def _log(
        self,
        make_log: Callable[[LogMetadata], _LT],
        description: str,
        commit_id: int | None = None,
    ) -> _LT:
        """
        Create a log object using the given log creation function, description, commit
        ID. If no commit ID is given, the latest commit ID will be used.
        """
        param_db = self._root_logger._param_db  # pylint: disable=protected-access
        if commit_id is None:
            latest_commit = param_db.latest_commit
            if latest_commit is None:
                raise IndexError(
                    "cannot tag log with most recent commit because ParamDB at"
                    f" '{param_db.path}' is empty"
                )
            commit_id = latest_commit.id
        timestamp = datetime.now(timezone.utc).astimezone()
        self._graph_logger._set_timestamp(timestamp)  # pylint: disable=protected-access
        self._graph_logger._create_directory()  # pylint: disable=protected-access
        self._set_timestamp(timestamp)
        self._create_directory()
        log = make_log(
            LogMetadata(
                log_directory=self._root_logger.directory,
                graph_name=self._graph_logger.name,
                node_name=self.name,
                timestamp=timestamp,
                description=description,
                commit_id=commit_id,
                paramdb_path=param_db.path,
            )
        )
        log.save()
        return log

    def log_data(
        self,
        description: str,
        coords: Coord | Sequence[Coord],
        data_vars: DataVar | Sequence[DataVar],
        commit_id: int | None = None,
    ) -> DataLog:
        """
        Construct an Xarray from the given data and corresponding metadata, save it in a
        NetCDF file, and return a :py:class:`DataLog` with this data and metadata.

        The log will be tagged with the given commit ID, or the latest commit ID if none
        is given.
        """

        def make_log(log_metadata: LogMetadata) -> DataLog:
            return DataLog.from_variables(log_metadata, coords, data_vars)

        return self._log(make_log, description, commit_id)

    def log_dict(
        self, description: str, dict_data: dict[str, Any], commit_id: int | None = None
    ) -> DictLog:
        """
        Save the given dictionary data and corresponding metadata in a JSON file, and
        return a :py:class:`DictLog` with this data and metadata.

        The log will be tagged with the given commit ID, or the latest commit ID if none
        is given.
        """

        def make_log(log_metadata: LogMetadata) -> DictLog:
            return DictLog(log_metadata, dict_data)

        return self._log(make_log, description, commit_id)

<<<<<<< HEAD
    def filepath(self, filename: str) -> str:
        """
        Generate a path to a file with the given name within the directory of this
        :py:class:`NodeLogger`.
        """
        return os.path.join(self.directory, filename)
=======
    @classmethod
    def _should_save_prop(cls, prop: Any) -> bool:
        """
        Whether the given object property should be saved. For now, this is checking
        whether the given property can be saved as JSON.
        """
        if isinstance(prop, (str, int, float, bool)) or prop is None:
            return True
        if isinstance(prop, (list, tuple)):
            return all(cls._should_save_prop(p) for p in prop)
        if isinstance(prop, dict):
            return all(cls._should_save_prop(p) for p in prop.values())
        return False

    def log_props(
        self, description: str, obj: Any, commit_id: int | None = None
    ) -> DictLog:
        """
        Save a dictionary of the given object's properties and corresponding metadata in
        a JSON file, and return a :py:class:`DictLog` with this data and metadata. Only
        properties that can be parsed into JSON will be saved.

        The log will be tagged with the given commit ID, or the latest commit ID if none
        is given.
        """
        props = {k: v for k, v in vars(obj).items() if self._should_save_prop(v)}
        return self.log_dict(description, props, commit_id)
>>>>>>> ceb758b7
<|MERGE_RESOLUTION|>--- conflicted
+++ resolved
@@ -119,6 +119,13 @@
     @property
     def _parent_directory(self) -> str:
         return self._graph_logger.directory
+
+    def filepath(self, filename: str) -> str:
+        """
+        Generate a path to a file with the given name within the directory of this
+        :py:class:`NodeLogger`.
+        """
+        return os.path.join(self.directory, filename)
 
     def _log(
         self,
@@ -194,14 +201,6 @@
 
         return self._log(make_log, description, commit_id)
 
-<<<<<<< HEAD
-    def filepath(self, filename: str) -> str:
-        """
-        Generate a path to a file with the given name within the directory of this
-        :py:class:`NodeLogger`.
-        """
-        return os.path.join(self.directory, filename)
-=======
     @classmethod
     def _should_save_prop(cls, prop: Any) -> bool:
         """
@@ -228,5 +227,4 @@
         is given.
         """
         props = {k: v for k, v in vars(obj).items() if self._should_save_prop(v)}
-        return self.log_dict(description, props, commit_id)
->>>>>>> ceb758b7
+        return self.log_dict(description, props, commit_id)